//! Defines a `TranscriptProtocol` trait for using a Merlin transcript.

use curve25519_dalek::ristretto::CompressedRistretto;
use curve25519_dalek::scalar::Scalar;
use merlin::Transcript;

use errors::ProofError;

pub trait TranscriptProtocol {
    /// Append a domain separator for an `n`-bit, `m`-party range proof.
    fn rangeproof_domain_sep(&mut self, n: u64, m: u64);

    /// Append a domain separator for a length-`n` inner product proof.
    fn innerproduct_domain_sep(&mut self, n: u64);

    /// Append a domain separator for a constraint system.
    fn r1cs_domain_sep(&mut self);
<<<<<<< HEAD
    /// Commit a domain separator for a CS without randomized constraints.
    fn r1cs_1phase_domain_sep(&mut self);
    /// Commit a domain separator for a CS with randomized constraints.
    fn r1cs_2phase_domain_sep(&mut self);
    /// Commit a `scalar` with the given `label`.
    fn commit_scalar(&mut self, label: &'static [u8], scalar: &Scalar);
    /// Commit a `point` with the given `label`.
    fn commit_point(&mut self, label: &'static [u8], point: &CompressedRistretto);
=======

    /// Append a `scalar` with the given `label`.
    fn append_scalar(&mut self, label: &'static [u8], scalar: &Scalar);

    /// Append a `point` with the given `label`.
    fn append_point(&mut self, label: &'static [u8], point: &CompressedRistretto);

    /// Check that a point is not the identity, then append it to the
    /// transcript.  Otherwise, return an error.
    fn validate_and_append_point(
        &mut self,
        label: &'static [u8],
        point: &CompressedRistretto,
    ) -> Result<(), ProofError>;

>>>>>>> 25e7e77f
    /// Compute a `label`ed challenge variable.
    fn challenge_scalar(&mut self, label: &'static [u8]) -> Scalar;
}

impl TranscriptProtocol for Transcript {
    fn rangeproof_domain_sep(&mut self, n: u64, m: u64) {
        self.append_message(b"dom-sep", b"rangeproof v1");
        self.append_u64(b"n", n);
        self.append_u64(b"m", m);
    }

    fn innerproduct_domain_sep(&mut self, n: u64) {
        self.append_message(b"dom-sep", b"ipp v1");
        self.append_u64(b"n", n);
    }

    fn r1cs_domain_sep(&mut self) {
        self.append_message(b"dom-sep", b"r1cs v1");
    }

<<<<<<< HEAD
    fn r1cs_1phase_domain_sep(&mut self) {
        self.commit_bytes(b"dom-sep", b"r1cs-1phase");
    }

    fn r1cs_2phase_domain_sep(&mut self) {
        self.commit_bytes(b"dom-sep", b"r1cs-2phase");
=======
    fn append_scalar(&mut self, label: &'static [u8], scalar: &Scalar) {
        self.append_message(label, scalar.as_bytes());
>>>>>>> 25e7e77f
    }

    fn append_point(&mut self, label: &'static [u8], point: &CompressedRistretto) {
        self.append_message(label, point.as_bytes());
    }

    fn validate_and_append_point(
        &mut self,
        label: &'static [u8],
        point: &CompressedRistretto,
    ) -> Result<(), ProofError> {
        use curve25519_dalek::traits::IsIdentity;

        if point.is_identity() {
            Err(ProofError::VerificationError)
        } else {
            Ok(self.append_message(label, point.as_bytes()))
        }
    }

    fn challenge_scalar(&mut self, label: &'static [u8]) -> Scalar {
        let mut buf = [0u8; 64];
        self.challenge_bytes(label, &mut buf);

        Scalar::from_bytes_mod_order_wide(&buf)
    }
}<|MERGE_RESOLUTION|>--- conflicted
+++ resolved
@@ -15,7 +15,6 @@
 
     /// Append a domain separator for a constraint system.
     fn r1cs_domain_sep(&mut self);
-<<<<<<< HEAD
     /// Commit a domain separator for a CS without randomized constraints.
     fn r1cs_1phase_domain_sep(&mut self);
     /// Commit a domain separator for a CS with randomized constraints.
@@ -24,23 +23,6 @@
     fn commit_scalar(&mut self, label: &'static [u8], scalar: &Scalar);
     /// Commit a `point` with the given `label`.
     fn commit_point(&mut self, label: &'static [u8], point: &CompressedRistretto);
-=======
-
-    /// Append a `scalar` with the given `label`.
-    fn append_scalar(&mut self, label: &'static [u8], scalar: &Scalar);
-
-    /// Append a `point` with the given `label`.
-    fn append_point(&mut self, label: &'static [u8], point: &CompressedRistretto);
-
-    /// Check that a point is not the identity, then append it to the
-    /// transcript.  Otherwise, return an error.
-    fn validate_and_append_point(
-        &mut self,
-        label: &'static [u8],
-        point: &CompressedRistretto,
-    ) -> Result<(), ProofError>;
-
->>>>>>> 25e7e77f
     /// Compute a `label`ed challenge variable.
     fn challenge_scalar(&mut self, label: &'static [u8]) -> Scalar;
 }
@@ -61,17 +43,12 @@
         self.append_message(b"dom-sep", b"r1cs v1");
     }
 
-<<<<<<< HEAD
     fn r1cs_1phase_domain_sep(&mut self) {
         self.commit_bytes(b"dom-sep", b"r1cs-1phase");
     }
 
     fn r1cs_2phase_domain_sep(&mut self) {
         self.commit_bytes(b"dom-sep", b"r1cs-2phase");
-=======
-    fn append_scalar(&mut self, label: &'static [u8], scalar: &Scalar) {
-        self.append_message(label, scalar.as_bytes());
->>>>>>> 25e7e77f
     }
 
     fn append_point(&mut self, label: &'static [u8], point: &CompressedRistretto) {
